--- conflicted
+++ resolved
@@ -1,5 +1,5 @@
 ﻿/*
- * Copyright (c) 2014-2018 GraphDefined GmbH
+ * Copyright (c) 2014-2019 GraphDefined GmbH
  * This file is part of WWCP eMIP <https://github.com/OpenChargingCloud/WWCP_eMIP>
  *
  * Licensed under the Apache License, Version 2.0 (the "License");
@@ -53,7 +53,7 @@
         /// <summary>
         /// The default HTTP/SOAP/XML server URI prefix.
         /// </summary>
-        public new static readonly HTTPURI          DefaultURIPrefix           = HTTPURI.Parse("/");
+        public new static readonly HTTPPath         DefaultURIPrefix           = HTTPPath.Parse("/");
 
         /// <summary>
         /// The default HTTP/SOAP/XML URI for eMIP authorization requests.
@@ -185,7 +185,7 @@
         public CPOServer(String           HTTPServerName            = DefaultHTTPServerName,
                          String           ServiceId                 = null,
                          IPPort?          TCPPort                   = null,
-                         HTTPURI?         URIPrefix                 = null,
+                         HTTPPath?        URIPrefix                 = null,
                          String           AuthorisationURI          = DefaultAuthorisationURI,
                          HTTPContentType  ContentType               = null,
                          Boolean          RegisterHTTPRootService   = true,
@@ -225,7 +225,7 @@
         /// <param name="AuthorisationURI">The HTTP/SOAP/XML URI for eMIP authorization requests.</param>
         public CPOServer(SOAPServer  SOAPServer,
                          String      ServiceId         = null,
-                         HTTPURI?    URIPrefix         = null,
+                         HTTPPath?   URIPrefix         = null,
                          String      AuthorisationURI  = DefaultAuthorisationURI)
 
             : base(SOAPServer,
@@ -253,88 +253,6 @@
         protected void RegisterURITemplates()
         {
 
-<<<<<<< HEAD
-            #region /Authorization - AuthorizeRemoteStart
-
-            SOAPServer.RegisterSOAPDelegate(HTTPHostname.Any,
-                                            URIPrefix,// + AuthorizationURI,
-                                            "AuthorizeRemoteStart",
-                                            XML => XML.Descendants(eMIPNS.Authorisation + "eRoamingAuthorizeRemoteStart").FirstOrDefault(),
-                                            async (HTTPRequest, AuthorizeRemoteStartXML) => {
-
-
-// <soap:Envelope xmlns:soap="http://www.w3.org/2003/05/soap-envelope" xmlns:aut="https://api-iop.gireve.com/schemas/AuthorisationV1/">
-//   <soap:Header/>
-//   <soap:Body>
-//      <aut:eMIP_FromIOP_SetServiceAuthorisationRequest>
-//
-//         <!--Optional:-->
-//         <transactionId>?</transactionId>
-//
-//         <partnerIdType>?</partnerIdType>
-//         <partnerId>?</partnerId>
-//         <operatorIdType>?</operatorIdType>
-//         <operatorId>?</operatorId>
-//         <targetOperatorIdType>?</targetOperatorIdType>
-//         <targetOperatorId>?</targetOperatorId>
-//         <EVSEIdType>?</EVSEIdType>
-//         <EVSEId>?</EVSEId>
-//         <userIdType>?</userIdType>
-//         <userId>?</userId>
-//         <requestedServiceId>?</requestedServiceId>
-//         <serviceSessionId>?</serviceSessionId>
-//         <authorisationValue>?</authorisationValue>
-//         <intermediateCDRRequested>?</intermediateCDRRequested>
-//
-//         <!--Optional:-->
-//         <userContractIdAlias>?</userContractIdAlias>
-//
-//         <!--Optional:-->
-//         <meterLimitList>
-//
-//            <!--Zero or more repetitions:-->
-//            <meterReport>
-//               <meterTypeId>?</meterTypeId>
-//               <meterValue>?</meterValue>
-//               <meterUnit>?</meterUnit>
-//            </meterReport>
-//
-//         </meterLimitList>
-//
-//         <!--Optional:-->
-//         <parameter>?</parameter>
-//
-//         <!--Optional:-->
-//         <bookingId>?</bookingId>
-//
-//      </aut:eMIP_FromIOP_SetServiceAuthorisationRequest>
-//   </soap:Body>
-// </soap:Envelope>
-
-
-             //   Acknowledgement<EMP.AuthorizeRemoteStartRequest> Acknowledgement  = null;
-
-                #region Send OnAuthorizeRemoteStartSOAPRequest event
-
-                //var StartTime = DateTime.Now;
-
-                //try
-                //{
-
-                //    if (OnAuthorizeRemoteStartSOAPRequest != null)
-                //        await Task.WhenAll(OnAuthorizeRemoteStartSOAPRequest.GetInvocationList().
-                //                           Cast<RequestLogHandler>().
-                //                           Select(e => e(StartTime,
-                //                                         SOAPServer,
-                //                                         HTTPRequest))).
-                //                           ConfigureAwait(false);
-
-                //}
-                //catch (Exception e)
-                //{
-                //    e.Log(nameof(CPOServer) + "." + nameof(OnAuthorizeRemoteStartSOAPRequest));
-                //}
-=======
             #region ~/ - SetServiceAuthorisation
 
             SOAPServer.RegisterSOAPDelegate(HTTPHostname.Any,
@@ -575,121 +493,10 @@
                 {
                     e.Log(nameof(CPOServer) + "." + nameof(OnSetSessionActionSOAPRequest));
                 }
->>>>>>> ca1a78e1
 
                 #endregion
 
 
-<<<<<<< HEAD
-                //if (EMP.AuthorizeRemoteStartRequest.TryParse(AuthorizeRemoteStartXML,
-                //                                             out EMP.AuthorizeRemoteStartRequest AuthorizeRemoteStartRequest,
-                //                                             CustomAuthorizeRemoteStartRequestParser,
-                //                                             CustomIdentificationParser,
-                //                                             OnException,
-
-                //                                             HTTPRequest.Timestamp,
-                //                                             HTTPRequest.CancellationToken,
-                //                                             HTTPRequest.EventTrackingId,
-                //                                             HTTPRequest.Timeout ?? DefaultRequestTimeout))
-                //{
-
-                //    #region Send OnAuthorizeRemoteStartRequest event
-
-                //    try
-                //    {
-
-                //        if (OnAuthorizeRemoteStartRequest != null)
-                //            await Task.WhenAll(OnAuthorizeRemoteStartRequest.GetInvocationList().
-                //                               Cast<OnAuthorizeRemoteStartRequestDelegate>().
-                //                               Select(e => e(StartTime,
-                //                                              AuthorizeRemoteStartRequest.Timestamp.Value,
-                //                                              this,
-                //                                              ServiceId,
-                //                                              AuthorizeRemoteStartRequest.EventTrackingId,
-                //                                              AuthorizeRemoteStartRequest.EVSEId,
-                //                                              AuthorizeRemoteStartRequest.PartnerProductId,
-                //                                              AuthorizeRemoteStartRequest.SessionId,
-                //                                              AuthorizeRemoteStartRequest.PartnerSessionId,
-                //                                              AuthorizeRemoteStartRequest.ProviderId,
-                //                                              AuthorizeRemoteStartRequest.EVCOId,
-                //                                              AuthorizeRemoteStartRequest.RequestTimeout ?? DefaultRequestTimeout))).
-                //                               ConfigureAwait(false);
-
-                //    }
-                //    catch (Exception e)
-                //    {
-                //        e.Log(nameof(CPOServer) + "." + nameof(OnAuthorizeRemoteStartRequest));
-                //    }
-
-                //    #endregion
-
-                //    #region Call async subscribers
-
-                //    if (OnAuthorizeRemoteStart != null)
-                //    {
-
-                //        var results = await Task.WhenAll(OnAuthorizeRemoteStart.GetInvocationList().
-                //                                             Cast<OnAuthorizeRemoteStartDelegate>().
-                //                                             Select(e => e(DateTime.Now,
-                //                                                           this,
-                //                                                           AuthorizeRemoteStartRequest))).
-                //                                             ConfigureAwait(false);
-
-                //        Acknowledgement = results.FirstOrDefault();
-
-                //    }
-
-                //    if (Acknowledgement == null)
-                //        Acknowledgement = Acknowledgement<EMP.AuthorizeRemoteStartRequest>.SystemError(
-                //                             AuthorizeRemoteStartRequest,
-                //                             "Could not process the incoming AuthorizeRemoteStart request!",
-                //                             null,
-                //                             AuthorizeRemoteStartRequest.SessionId,
-                //                             AuthorizeRemoteStartRequest.PartnerSessionId
-                //                         );
-
-                //    #endregion
-
-                //    #region Send OnAuthorizeRemoteStartResponse event
-
-                //    var EndTime = DateTime.Now;
-
-                //    try
-                //    {
-
-                //        if (OnAuthorizeRemoteStartResponse != null)
-                //            await Task.WhenAll(OnAuthorizeRemoteStartResponse.GetInvocationList().
-                //                               Cast<OnAuthorizeRemoteStartResponseDelegate>().
-                //                               Select(e => e(EndTime,
-                //                                             this,
-                //                                             ServiceId,
-                //                                             AuthorizeRemoteStartRequest.EventTrackingId,
-                //                                             AuthorizeRemoteStartRequest.EVSEId,
-                //                                             AuthorizeRemoteStartRequest.PartnerProductId,
-                //                                             AuthorizeRemoteStartRequest.SessionId,
-                //                                             AuthorizeRemoteStartRequest.PartnerSessionId,
-                //                                             AuthorizeRemoteStartRequest.ProviderId,
-                //                                             AuthorizeRemoteStartRequest.EVCOId,
-                //                                             AuthorizeRemoteStartRequest.RequestTimeout ?? DefaultRequestTimeout,
-                //                                             Acknowledgement,
-                //                                             EndTime - StartTime))).
-                //                               ConfigureAwait(false);
-
-                //    }
-                //    catch (Exception e)
-                //    {
-                //        e.Log(nameof(CPOServer) + "." + nameof(OnAuthorizeRemoteStartResponse));
-                //    }
-
-                //    #endregion
-
-                //}
-
-                //else
-                //    Acknowledgement = Acknowledgement<EMP.AuthorizeRemoteStartRequest>.DataError(
-                //                          AuthorizeRemoteStartRequest,
-                //                          "Could not process the incoming AuthorizeRemoteStart request!"
-=======
                 if (SetSessionActionRequest.TryParse(SetSessionActionXML,
                                                      CustomSetSessionActionRequestParser,
                                                      out SetSessionActionRequest _SetSessionActionRequest,
@@ -807,50 +614,11 @@
                 //    Response = Response<EMP.SetSessionActionRequest>.DataError(
                 //                          _SetSessionActionRequest,
                 //                          "Could not process the incoming SetSessionAction request!"
->>>>>>> ca1a78e1
                 //                      );
 
 
                 #region Create SOAPResponse
 
-<<<<<<< HEAD
-                //var HTTPResponse = new HTTPResponseBuilder(HTTPRequest) {
-                //    HTTPStatusCode  = HTTPStatusCode.OK,
-                //    Server          = SOAPServer.DefaultServerName,
-                //    Date            = DateTime.Now,
-                //    ContentType     = HTTPContentType.XMLTEXT_UTF8,
-                //    Content         = SOAP.Encapsulation(Acknowledgement.ToXML(CustomAuthorizeRemoteStartAcknowledgementSerializer,
-                //                                                               CustomStatusCodeSerializer)).ToUTF8Bytes(),
-                //    Connection      = "close"
-                //};
-
-                #endregion
-
-                #region Send OnAuthorizeRemoteStartSOAPResponse event
-
-                //try
-                //{
-
-                //    if (OnAuthorizeRemoteStartSOAPResponse != null)
-                //        await Task.WhenAll(OnAuthorizeRemoteStartSOAPResponse.GetInvocationList().
-                //                           Cast<AccessLogHandler>().
-                //                           Select(e => e(HTTPResponse.Timestamp,
-                //                                         SOAPServer,
-                //                                         HTTPRequest,
-                //                                         HTTPResponse))).
-                //                           ConfigureAwait(false);
-
-                //}
-                //catch (Exception e)
-                //{
-                //    e.Log(nameof(CPOServer) + "." + nameof(OnAuthorizeRemoteStartSOAPResponse));
-                //}
-
-                #endregion
-
-                //return HTTPResponse;
-                return null;
-=======
                 var HTTPResponse = new HTTPResponse.Builder(HTTPRequest) {
                     HTTPStatusCode  = HTTPStatusCode.OK,
                     Server          = SOAPServer.HTTPServer.DefaultServerName,
@@ -885,7 +653,6 @@
                 #endregion
 
                 return HTTPResponse;
->>>>>>> ca1a78e1
 
             });
 
